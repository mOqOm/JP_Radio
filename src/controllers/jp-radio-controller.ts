--- conflicted
+++ resolved
@@ -325,11 +325,7 @@
 
           Object.entries(regionObj.prefectures).forEach(([jpKey, jpName]) => {
             const areaId = jpKey;
-<<<<<<< HEAD
-            const areaName = jpName.kanji; // from constant
-=======
             const areaName = jpName.kanji;
->>>>>>> f5735d5e
             const areaStations = this.appRadio?.getAreaStations(areaId);
             const value = this.config.get(`radikoAreas.${areaId}`);
 
@@ -487,11 +483,7 @@
       size: 'lg',
       buttons: [
         {
-<<<<<<< HEAD
           name: this.commandRouter.getI18nString('COMMON.RESTART'),
-=======
-          name: this.commandRouter.getI18nString.get('COMMON.RESTART'),
->>>>>>> f5735d5e
           class: 'btn btn-info',
           emit: 'callMethod',
           payload: {
@@ -501,11 +493,7 @@
           }
         },
         {
-<<<<<<< HEAD
           name: this.commandRouter.getI18nString('COMMON.CANCEL'),
-=======
-          name: this.commandRouter.getI18nString.get('COMMON.CANCEL'),
->>>>>>> f5735d5e
           class: 'btn btn-warning',
           emit: 'closeModals',
           payload: ''
@@ -528,23 +516,17 @@
   }
 
   // Radikoを押下した際のメニューを追加
-<<<<<<< HEAD
   //public async handleBrowseUri(curUri: string): Promise<any> {
-=======
->>>>>>> f5735d5e
   public handleBrowseUri(curUri: string): Promise<any> {
     this.logger.info('JRADI01CI0015', curUri);
 
     const defer = libQ.defer();
-<<<<<<< HEAD
     if (this.appRadio === undefined || this.appRadio === null) {
       this.logger.error('JRADI01CE0005');
       //return {};
       defer.resolve({});
       return defer.promise;
     }
-=======
->>>>>>> f5735d5e
 
     (async () => {
       try {
@@ -615,7 +597,6 @@
           if (stationId === 'favourites') {
             return await this.appRadio.radioFavouriteStations(playMode);
           }
-<<<<<<< HEAD
         }).fail((error: any) => {
           this.logger.error('JRADI01CE0006', error);
           defer.reject(error);
@@ -654,7 +635,6 @@
 
               const browseResult: BrowseResult = await this.appRadio.radioTimeTable(playMode, stationId, -from, to);
               defer.resolve(browseResult);
-=======
           return await this.appRadio.radioStations(playMode);
         }
 
@@ -668,7 +648,6 @@
 
             if (!/^\d{8}$/.test(fromStr) || !/^\d{8}$/.test(toStr)) {
               throw new Error('Invalid date format');
->>>>>>> f5735d5e
             }
 
             // YYYYMMDD → Date
